# Copyright 2024 CVS Health and/or one of its affiliates
#
# Copyright 2023 OpenAI
#
# Licensed under the MIT License.
#
# The original work of OpenAI has been modified
# by CVS Health to include functionality for computing
# prompt and response token counts for OpenAI models.

import asyncio
import itertools
import random
import time
import warnings
from typing import Any, Dict, List, Optional, Tuple, Union

import langchain_core
import numpy as np
import tiktoken
from langchain_core.messages.human import HumanMessage
from langchain_core.messages.system import SystemMessage
from rich.progress import (
    BarColumn,
    Progress,
    SpinnerColumn,
    TextColumn,
    TimeElapsedColumn,
)

from langfair.constants.cost_data import COST_MAPPING, FAILURE_MESSAGE, TOKEN_COST_DATE

N_PARAM_WARNING = """
The 'use_n_param' parameter may not be compatible with all BaseChatModel instances. 
Please ensure that your specific BaseChatModel has an 'n' attribute and supports setting 'n' to a value up to 'count'.
Note that some BaseChatModel instances only support 'n' up to a certain value. If 'count' exceeds this value, an error may occur.
"""


class ResponseGenerator:
    def __init__(
        self,
        langchain_llm: Any = None,
        suppressed_exceptions: Optional[
            Union[Tuple[BaseException], BaseException, Dict[BaseException, str]]
        ] = None,
        use_n_param: bool = False,
        max_calls_per_min: Optional[int] = None,
    ) -> None:
        """
        Class for generating data from a provided set of prompts

        Parameters
        ----------
        langchain_llm : langchain `BaseChatModel`, default=None
            A langchain llm `BaseChatModel`. User is responsible for specifying temperature and other
            relevant parameters to the constructor of their `langchain_llm` object.

        suppressed_exceptions : tuple or dict, default=None
            If a tuple, specifies which exceptions to handle as 'Unable to get response' rather than raising the
            exception. If a dict, enables users to specify exception-specific failure messages with keys being subclasses
            of BaseException

        use_n_param : bool, default=False
            Specifies whether to use `n` parameter for `BaseChatModel`. Not compatible with all
            `BaseChatModel` classes. If used, it speeds up the generation process substantially when count > 1.

        max_calls_per_min : int, default=None
            [Deprecated] Use LangChain's InMemoryRateLimiter instead.
        """
        self.cost_mapping = COST_MAPPING
        self.token_cost_date = TOKEN_COST_DATE
        self.llm = langchain_llm
        self.use_n_param = use_n_param
        self.progress_bar = None
        self.progress_task = None
        if isinstance(suppressed_exceptions, Dict):
            if self._valid_exceptions(tuple(suppressed_exceptions.keys())):
                self.suppressed_exceptions = suppressed_exceptions
        elif self._valid_exceptions(suppressed_exceptions):
            self.suppressed_exceptions = suppressed_exceptions
        else:
            raise TypeError(
                """suppressed_exceptions must be a subclass of BaseException or a tuple of subclasses of BaseException 
                or a Dict with keys being subclasses of BaseException"""
            )

        if max_calls_per_min:
            warnings.warn(
                "max_calls_per_min is deprecated and will not be used. Use LangChain's `InMemoryRateLimiter` instead",
                DeprecationWarning,
            )

    async def estimate_token_cost(
        self,
        tiktoken_model_name: str,
        prompts: List[str],
        example_responses: List[str] = None,
        response_sample_size: int = 30,
        system_prompt: str = "You are a helpful assistant",
        count: int = 25,
        show_progress_bars: bool = True,
    ) -> Dict[str, float]:
        """
        Estimates the token cost for a given list of prompts and (optionally) example responses.
        Note: This method is only compatible with GPT models. Cost-per-token values are as of
        10/21/2024.

        Parameters
        ----------
        tiktoken_model_name: str
           The name of the OpenAI model to use for token counting.

        prompts : list of strings
           A list of prompts

        example_responses : list of strings, default=None
           A list of example responses. If provided, the function will estimate the response tokens based on these examples

        response_sample_size : int, default=30.
           The number of responses to generate for cost estimation if `example_responses` is not provided.

        system_prompt : str, default="You are a helpful assistant."
           Specifies the system prompt used when generating LLM responses.

        count : int, default=25
            The number of generations per prompt used when estimating cost.

        show_progress_bars : bool, default=True
            If True, displays progress bars while generating and scoring responses

        Returns
        -------
        dict
           A dictionary containing the estimated token costs, including prompt token cost, completion token cost,
           and total token cost.
        """
        # TODO: Add token costs for other models
        # TODO: Scrape rather than hard-code costs.
<<<<<<< HEAD
        print(f"Token costs were last updated on {self.token_cost_date} and may have changed since then.", flush=True)
        assert (
            tiktoken_model_name in self.cost_mapping.keys()
        ), f"Only {list(self.cost_mapping.keys())} are supported"
=======
        print(
            f"Token costs were last updated on {self.token_cost_date} and may have changed since then."
        )
        assert tiktoken_model_name in self.cost_mapping.keys(), (
            f"Only {list(self.cost_mapping.keys())} are supported"
        )
>>>>>>> 4997f698

        print(f"Estimating cost based on {count} generations per prompt...", flush=True)

        if example_responses is None:
            print("Generating sample of responses for cost estimation...", flush=True)
            prompts = list(prompts)
            sampled_prompts = random.sample(
                prompts, min(response_sample_size, len(prompts))
            )  # nosec - bandit thinks this insecure use of random.sample could be used in a crypto context
            generation = await self.generate_responses(sampled_prompts, count=1, show_progress_bars=show_progress_bars)
            example_responses = generation["data"]["response"]

        # Get input token counts
        prompt_token_counts = [
            self._num_tokens_from_messages(
                [
                    {"role": "system", "content": system_prompt},
                    {"role": "user", "content": user_prompt},
                ],
                model=tiktoken_model_name,
            )
            for user_prompt in prompts
        ]
        total_prompt_tokens = sum(prompt_token_counts) * count

        # Estimate output token counts
        example_response_tokens = [
            self._num_tokens_from_messages(
                [{"role": "assistant", "content": response}],
                model=tiktoken_model_name,
                prompt=False,
            )
            for response in example_responses
        ]
        estimated_total_response_tokens = (
            len(prompts) * np.mean(example_response_tokens) * count
        )

        # calculate costs
        model_cost = self.cost_mapping.get(
            tiktoken_model_name, {"input": 0, "output": 0}
        )
        estimated_prompt_token_cost = total_prompt_tokens * model_cost["input"]
        estimated_completion_token_cost = (
            estimated_total_response_tokens * model_cost["output"]
        )
        estimated_total_token_cost = (
            estimated_prompt_token_cost + estimated_completion_token_cost
        )

        results = {
            "Estimated Prompt Token Cost (USD)": estimated_prompt_token_cost,
            "Estimated Completion Token Cost (USD)": estimated_completion_token_cost,
            "Estimated Total Token Cost (USD)": estimated_total_token_cost,
        }
        return results

    async def generate_responses(
        self,
        prompts: List[str],
        system_prompt: str = "You are a helpful assistant.",
        count: int = 25,
        show_progress_bars: bool = True,
    ) -> Dict[str, Any]:
        """
        Generates evaluation dataset from a provided set of prompts. For each prompt,
        `self.count` responses are generated.

        Parameters
        ----------
        prompts : list of strings
            List of prompts from which LLM responses will be generated

        system_prompt : str or None, default="You are a helpful assistant."
            Optional argument for user to provide custom system prompt

        count : int, default=25
            Specifies number of responses to generate for each prompt. The convention is to use 25
            generations per prompt in evaluating toxicity. See, for example DecodingTrust (https://arxiv.org/abs//2306.11698)
            or Gehman et al., 2020 (https://aclanthology.org/2020.findings-emnlp.301/).

        show_progress_bars : bool, default=True
            If True, displays progress bars while generating responses

        Returns
        -------
        dict
            A dictionary with two keys: 'data' and 'metadata'.

            'data' : dict
                A dictionary containing the prompts and responses.

                'prompt' : list
                    A list of prompts.
                'response' : list
                    A list of responses corresponding to the prompts.

            'metadata' : dict
                A dictionary containing metadata about the generation process.

                'non_completion_rate' : float
                    The rate at which the generation process did not complete.
                'temperature' : float
                    The temperature parameter used in the generation process.
                'count' : int
                    The count of prompts used in the generation process.
                'system_prompt' : str
                    The system prompt used for generating responses
        """
        assert isinstance(
            self.llm, langchain_core.language_models.chat_models.BaseChatModel
        ), """
            langchain_llm must be an instance of langchain_core.language_models.chat_models.BaseChatModel
        """
        assert all(isinstance(prompt, str) for prompt in prompts), (
            "If using custom prompts, please ensure `prompts` is of type list[str]"
        )

        if self.use_n_param:
            warnings.warn(N_PARAM_WARNING)
            if not ((count > 1) and (hasattr(self.llm, "n"))):
                self.use_n_param = False

        if self.llm.temperature == 0:
            assert count == 1, "temperature must be greater than 0 if count > 1"
        self._update_count(count)
        self.system_message = SystemMessage(system_prompt)

        if show_progress_bars:
            self.progress_bar = Progress(TextColumn("[progress.description]{task.description}"), BarColumn(),TimeElapsedColumn(), TextColumn("[progress.percentage]{task.percentage:>3.0f}%"), SpinnerColumn())
            self.progress_bar.start()

        if self.progress_bar:
            if self.count == 1:
                self.progress_task = self.progress_bar.add_task("Generating responses...", total=len(prompts))
            else:
                self.progress_task = self.progress_bar.add_task(f"Generating {self.count} responses per prompt...", total=len(prompts) * self.count)
        
        try:
            tasks, duplicated_prompts = self._create_tasks(prompts=prompts)
            response_lists = await asyncio.gather(*tasks)
        except Exception as e:
            if self.progress_bar:
                self.progress_bar.stop()
                self.progress_bar = None
            raise e

        time.sleep(0.1)

        if self.progress_bar:
            self.progress_bar.stop()
            self.progress_bar = None
        responses = []
        for response in response_lists:
            responses.extend(response)


        print("Responses successfully generated!", flush=True)
        return {
            "data": {
                "prompt": self._enforce_strings(duplicated_prompts),
                "response": self._enforce_strings(responses),
            },
            "metadata": {
                "non_completion_rate": self._calc_noncompletion_rate(responses),
                "system_prompt": system_prompt,
                "temperature": self.llm.temperature,
                "count": self.count,
            },
        }

    def _update_count(self, count: int) -> None:
        """Updates self.count parameter and self.llm as necessary"""
        self.count = count
        if self.use_n_param:
            self.llm.n = count
        elif hasattr(self.llm, "n"):
            self.llm.n = 1

    def _create_tasks(
        self,
        prompts: List[str],
    ) -> Tuple[List[Any], List[str]]:
        """
        Creates a list of async tasks and returns duplicated prompt list
        with each prompt duplicated `count` times
        """
        duplicated_prompts = [
            prompt for prompt, i in itertools.product(prompts, range(self.count))
        ]
        if self.use_n_param:
            try:
                tasks = [
                    self._async_api_call(prompt=prompt, count=self.count)
                    for prompt in prompts
                ]
            except ValueError:
                self.use_n_param = False
                self.llm.n = 1
        if not self.use_n_param:
            tasks = [
                self._async_api_call(prompt=prompt, count=1)
                for prompt in duplicated_prompts
            ]
        return tasks, duplicated_prompts

    async def _async_api_call(self, prompt: str, count: int = 1) -> List[Any]:
        """Generates responses asynchronously using a BaseLanguageModel object"""
        messages = [self.system_message, HumanMessage(prompt)]
        try:
            result = await self.llm.agenerate([messages])
            if self.progress_bar:
                for _ in range(count):
                    self.progress_bar.update(self.progress_task, advance=1)
            generations = [result.generations[0][i].text for i in range(count)]
            if len(generations) != count:
                raise ValueError("Incorrect number of generations")
            return generations
        except Exception as err:
            if self.suppressed_exceptions is not None:
                if isinstance(self.suppressed_exceptions, Dict):
                    if isinstance(err, tuple(self.suppressed_exceptions.keys())):
                        return [self.suppressed_exceptions.get(type(err))] * count
                elif isinstance(err, self.suppressed_exceptions):
                    return [FAILURE_MESSAGE] * count
            raise err

    def _calc_noncompletion_rate(self, responses: List[str]) -> float:
        """Compute noncompletion rate"""
        if isinstance(self.suppressed_exceptions, Dict):
            non_completion_rate = len(
                [
                    r
                    for r in responses
                    if any(r == value for value in self.suppressed_exceptions.values())
                    or r == FAILURE_MESSAGE
                ]
            ) / len(responses)
        else:
            non_completion_rate = len(
                [r for r in responses if r == FAILURE_MESSAGE]
            ) / len(responses)
        return non_completion_rate

    @staticmethod
    def _valid_exceptions(
        exceptions: Union[Tuple[BaseException], BaseException],
    ) -> bool:
        """Returns true if exceptions is a subclass of BaseException or a tuple of  subclasses of BaseException"""
        if exceptions is None:
            return True
        else:
            try:
                if isinstance(exceptions, tuple) and all(
                    issubclass(item, BaseException) for item in exceptions
                ):
                    return True
                elif issubclass(exceptions, BaseException):
                    return True
                else:
                    return False
            except Exception:
                return False

    @staticmethod
    def _enforce_strings(texts: List[Any]) -> List[str]:
        """Enforce that all outputs are strings"""
        return [str(r) for r in texts]

    @staticmethod
    def _num_tokens_from_messages(
        messages: List[Dict[str, str]], model: str, prompt: bool = True
    ) -> int:
        """
        Returns the number of tokens used by a list of messages.

        Note : This code is adapted from the `openai-cookbook` GitHub repository.
        Source: https://github.com/openai/openai-cookbook/blob/main/examples/How_to_count_tokens_with_tiktoken.ipynb
        """
        model_data = {
            "gpt-3.5-turbo-0301": (4, 1),
            "gpt-3.5-turbo-0613": (3, 1),
            "gpt-3.5-turbo-16k-0613": (3, 1),
            "gpt-4-0314": (3, 1),
            "gpt-4-32k-0314": (3, 1),
            "gpt-4-0613": (3, 1),
            "gpt-4-32k-0613": (3, 1),
        }
        if model not in model_data:
            if "gpt-3.5-turbo" in model:
                print(
                    "Warning: gpt-3.5-turbo may update over time. Returning num tokens assuming gpt-3.5-turbo-0613."
                )
                model = "gpt-3.5-turbo-0613"
            elif "gpt-4" in model:
                print(
                    "Warning: gpt-4 may update over time. Returning num tokens assuming gpt-4-0613."
                )
                model = "gpt-4-0613"
            else:
                raise NotImplementedError(
                    f"""cost_estimator() is not implemented for model {model}."""
                )
        tokens_per_message, tokens_per_name = model_data[model]
        try:
            encoding = tiktoken.encoding_for_model(model)
        except KeyError:
            print("Warning: model not found. Using cl100k_base encoding.")
            encoding = tiktoken.get_encoding("cl100k_base")
        num_tokens = 0
        for message in messages:
            if prompt:
                num_tokens += tokens_per_message
            for key, value in message.items():
                num_tokens += len(encoding.encode(value))
            if key == "name":
                num_tokens += tokens_per_name
        if prompt:
            num_tokens += 3  # every reply is primed with <|start|>assistant<|message|>
        elif not prompt:
            num_tokens += -1
        return num_tokens<|MERGE_RESOLUTION|>--- conflicted
+++ resolved
@@ -137,19 +137,10 @@
         """
         # TODO: Add token costs for other models
         # TODO: Scrape rather than hard-code costs.
-<<<<<<< HEAD
         print(f"Token costs were last updated on {self.token_cost_date} and may have changed since then.", flush=True)
         assert (
             tiktoken_model_name in self.cost_mapping.keys()
         ), f"Only {list(self.cost_mapping.keys())} are supported"
-=======
-        print(
-            f"Token costs were last updated on {self.token_cost_date} and may have changed since then."
-        )
-        assert tiktoken_model_name in self.cost_mapping.keys(), (
-            f"Only {list(self.cost_mapping.keys())} are supported"
-        )
->>>>>>> 4997f698
 
         print(f"Estimating cost based on {count} generations per prompt...", flush=True)
 
