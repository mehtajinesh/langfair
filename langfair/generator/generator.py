# Copyright 2024 CVS Health and/or one of its affiliates
#
# Copyright 2023 OpenAI
#
# Licensed under the MIT License.
#
# The original work of OpenAI has been modified
# by CVS Health to include functionality for computing
# prompt and response token counts for OpenAI models.

import asyncio
import itertools
import random
import warnings
from typing import Any, Dict, List, Optional, Tuple, Union

import langchain_core
import numpy as np
import tiktoken
from langchain_core.output_parsers import StrOutputParser
from langchain_core.prompts import ChatPromptTemplate

from langfair.constants.cost_data import COST_MAPPING, FAILURE_MESSAGE, TOKEN_COST_DATE


class ResponseGenerator:
    def __init__(
        self,
        langchain_llm: Any = None,
        suppressed_exceptions: Optional[Union[Tuple[BaseException], BaseException]] = None,
        max_calls_per_min: Optional[int] = None,
    ) -> None:
        """
        Class for generating data from a provided set of prompts

        Parameters
        ----------
        langchain_llm : langchain llm object, default=None
            A langchain llm object to get passed to chain constructor. User is responsible for specifying
            temperature and other relevant parameters to the constructor of their `langchain_llm` object.

        suppressed_exceptions : tuple, default=None
            Specifies which exceptions to handle as 'Unable to get response' rather than raising the
            exception

        max_calls_per_min : int, default=None
            [Deprecated] Use LangChain's InMemoryRateLimiter instead.
        """
        self.cost_mapping = COST_MAPPING
        self.failure_message = FAILURE_MESSAGE
        self.token_cost_date = TOKEN_COST_DATE
        self.llm = langchain_llm
        if self._valid_exceptions(suppressed_exceptions):
            self.suppressed_exceptions = suppressed_exceptions
        else:
            raise TypeError("suppressed_exceptions must be a subclass of BaseException or a tuple of subclasses of BaseException")
        
        if max_calls_per_min:
            warnings.warn(
                "max_calls_per_min is deprecated and will not be used. Use LangChain's `InMemoryRateLimiter` instead",
                DeprecationWarning,
            )

    async def estimate_token_cost(
        self,
        tiktoken_model_name: str,
        prompts: List[str],
        example_responses: List[str] = None,
        response_sample_size: int = 30,
        system_prompt: str = "You are a helpful assistant",
        count: int = 25,
    ) -> Dict[str, float]:
        """
        Estimates the token cost for a given list of prompts and (optionally) example responses.
        Note: This method is only compatible with GPT models. Cost-per-token values are as of
        10/21/2024.

        Parameters
        ----------
        tiktoken_model_name: str
           The name of the OpenAI model to use for token counting.

        prompts : list of strings
           A list of prompts

        example_responses : list of strings, default=None
           A list of example responses. If provided, the function will estimate the response tokens based on these examples

        response_sample_size : int, default=30.
           The number of responses to generate for cost estimation if `example_responses` is not provided.

        system_prompt : str, default="You are a helpful assistant."
           Specifies the system prompt used when generating LLM responses.

        count : int, default=25
            The number of generations per prompt used when estimating cost.

        Returns
        -------
        dict
           A dictionary containing the estimated token costs, including prompt token cost, completion token cost,
           and total token cost.
        """
        # TODO: Add token costs for other models
        # TODO: Scrape rather than hard-code costs.
        print(
            f"Token costs were last updated on {self.token_cost_date} and may have changed since then."
        )
        assert (
            tiktoken_model_name in self.cost_mapping.keys()
        ), f"Only {list(self.cost_mapping.keys())} are supported"

        print(f"Estimating cost based on {count} generations per prompt...")

        if example_responses is None:
            print("Generating sample of responses for cost estimation...")
            prompts = list(prompts)
            sampled_prompts = random.sample(
                prompts, min(response_sample_size, len(prompts))
            )
            generation = await self.generate_responses(sampled_prompts, count=1)
            example_responses = generation["data"]["response"]

        # Get input token counts
        prompt_token_counts = [
            self._num_tokens_from_messages(
                [
                    {"role": "system", "content": system_prompt},
                    {"role": "user", "content": user_prompt},
                ],
                model=tiktoken_model_name,
            )
            for user_prompt in prompts
        ]
        total_prompt_tokens = sum(prompt_token_counts) * count

        # Estimate output token counts
        example_response_tokens = [
            self._num_tokens_from_messages(
                [{"role": "assistant", "content": response}],
                model=tiktoken_model_name,
                prompt=False,
            )
            for response in example_responses
        ]
        estimated_total_response_tokens = (
            len(prompts) * np.mean(example_response_tokens) * count
        )

        # calculate costs
        model_cost = self.cost_mapping.get(
            tiktoken_model_name, {"input": 0, "output": 0}
        )
        estimated_prompt_token_cost = total_prompt_tokens * model_cost["input"]
        estimated_completion_token_cost = (
            estimated_total_response_tokens * model_cost["output"]
        )
        estimated_total_token_cost = (
            estimated_prompt_token_cost + estimated_completion_token_cost
        )

        results = {
            "Estimated Prompt Token Cost (USD)": estimated_prompt_token_cost,
            "Estimated Completion Token Cost (USD)": estimated_completion_token_cost,
            "Estimated Total Token Cost (USD)": estimated_total_token_cost,
        }
        return results

    async def generate_responses(
        self,
        prompts: List[str],
        system_prompt: str = "You are a helpful assistant.",
        count: int = 25,
    ) -> Dict[str, Any]:
        """
        Generates evaluation dataset from a provided set of prompts. For each prompt,
        `self.count` responses are generated.

        Parameters
        ----------
        prompts : list of strings
            List of prompts from which LLM responses will be generated

        system_prompt : str or None, default="You are a helpful assistant."
            Optional argument for user to provide custom system prompt

        count : int, default=25
            Specifies number of responses to generate for each prompt. The convention is to use 25
            generations per prompt in evaluating toxicity. See, for example DecodingTrust (https://arxiv.org/abs//2306.11698)
            or Gehman et al., 2020 (https://aclanthology.org/2020.findings-emnlp.301/).

        Returns
        -------
        dict
            A dictionary with two keys: 'data' and 'metadata'.
            'data' : dict
                A dictionary containing the prompts and responses.
                'prompt' : list
                    A list of prompts.
                'response' : list
                    A list of responses corresponding to the prompts.
            'metadata' : dict
                A dictionary containing metadata about the generation process.
                'non_completion_rate' : float
                    The rate at which the generation process did not complete.
                'temperature' : float
                    The temperature parameter used in the generation process.
                'count' : int
                    The count of prompts used in the generation process.
                'system_prompt' : str
                    The system prompt used for generating responses
        """
        assert isinstance(self.llm, langchain_core.runnables.base.Runnable), """
            langchain_llm must be an instance of langchain_core.runnables.base.Runnable
        """
        assert all(
            isinstance(prompt, str) for prompt in prompts
        ), "If using custom prompts, please ensure `prompts` is of type list[str]"
        print(f"Generating {count} responses per prompt...")
        if self.llm.temperature == 0:
            assert (
                count == 1
            ), "temperature must be greater than 0 if count > 1"
        self.count = count

        # set up langchain and generate asynchronously
        chain = self._setup_langchain(system_prompt=system_prompt)
        tasks, duplicated_prompts = self._create_tasks(chain=chain, prompts=prompts)
        responses = await asyncio.gather(*tasks)
        non_completion_rate = len([r for r in responses if r == self.failure_message]) / len(
            responses
        )

        print("Responses successfully generated!")
        return {
            "data": {
                "prompt": duplicated_prompts,
                "response": responses,
            },
            "metadata": {
                "non_completion_rate": non_completion_rate,
                "system_prompt": system_prompt,
                "temperature": self.llm.temperature,
                "count": self.count,
            },
        }

    def _setup_langchain(self, system_prompt: str) -> Any:
        """Sets up langchain `RunnableSequence` object"""
        chat_prompt = ChatPromptTemplate.from_messages(
            [
                ("system", system_prompt),
                ("human", "{text}"),
            ]
        )
        return chat_prompt | self.llm | StrOutputParser()

    def _create_tasks(
        self,
        chain: Any,
        prompts: List[str],
    ) -> Tuple[List[Any], List[str]]:
        """
        Creates a list of async tasks and returns duplicated prompt list
        with each prompt duplicated `count` times
        """
        duplicated_prompts = [
            prompt for prompt, i in itertools.product(prompts, range(self.count))
        ]
        tasks = [
            self._async_api_call(chain=chain, prompt=prompt)
            for prompt in duplicated_prompts
        ]
        return tasks, duplicated_prompts

    async def _async_api_call(self, chain: Any, prompt: str) -> List[Any]:
        """Generates responses asynchronously using an RunnableSequence object"""
        try:
            result = await chain.ainvoke([prompt])
            return result
<<<<<<< HEAD
        except Exception as err:
            if self.suppressed_exceptions is not None:
                if isinstance(err, self.suppressed_exceptions):
                    return self.failure_message
            raise err
    
    @staticmethod
    def _valid_exceptions(exceptions: Union[Tuple[BaseException], BaseException]) -> bool:
        """Returns true if exceptions is a subclass of BaseException or a tuple of  subclasses of BaseException
        """
        if exceptions is None:
            return True
        else:
            try:
                if isinstance(exceptions, tuple) and all(issubclass(item, BaseException) for item in exceptions):
                    return True
                elif issubclass(exceptions, BaseException):
                    return True
                else:
                    return False
=======
        except self.suppressed_exceptions:
            return FAILURE_MESSAGE
        except Exception:
            raise

    def _validate_exceptions(self, suppressed_exceptions: Union[Tuple[BaseException], BaseException]) -> None:
        type_error = "suppressed_exceptions must be a subclass of BaseException or a tuple of subclasses of BaseException"
        if not suppressed_exceptions:
            self.suppressed_exceptions = DummyException
        else:
            try:
                if isinstance(suppressed_exceptions, tuple) and all(issubclass(item, BaseException) for item in suppressed_exceptions):
                    self.suppressed_exceptions = suppressed_exceptions
                elif issubclass(suppressed_exceptions, BaseException):
                    self.suppressed_exceptions = suppressed_exceptions
                else:
                    TypeError(type_error)
>>>>>>> 0dc3d7dd
            except:
                return False
            
    @staticmethod
    def _num_tokens_from_messages(
        messages: List[Dict[str, str]], model: str, prompt: bool = True
    ) -> int:
        """
        Returns the number of tokens used by a list of messages.

        Note : This code is adapted from the `openai-cookbook` GitHub repository.
        Source: https://github.com/openai/openai-cookbook/blob/main/examples/How_to_count_tokens_with_tiktoken.ipynb
        """
        model_data = {
            "gpt-3.5-turbo-0301": (4, 1),
            "gpt-3.5-turbo-0613": (3, 1),
            "gpt-3.5-turbo-16k-0613": (3, 1),
            "gpt-4-0314": (3, 1),
            "gpt-4-32k-0314": (3, 1),
            "gpt-4-0613": (3, 1),
            "gpt-4-32k-0613": (3, 1),
        }
        if model not in model_data:
            if "gpt-3.5-turbo" in model:
                print(
                    "Warning: gpt-3.5-turbo may update over time. Returning num tokens assuming gpt-3.5-turbo-0613."
                )
                model = "gpt-3.5-turbo-0613"
            elif "gpt-4" in model:
                print(
                    "Warning: gpt-4 may update over time. Returning num tokens assuming gpt-4-0613."
                )
                model = "gpt-4-0613"
            else:
                raise NotImplementedError(
                    f"""cost_estimator() is not implemented for model {model}."""
                )
        tokens_per_message, tokens_per_name = model_data[model]
        try:
            encoding = tiktoken.encoding_for_model(model)
        except KeyError:
            print("Warning: model not found. Using cl100k_base encoding.")
            encoding = tiktoken.get_encoding("cl100k_base")
        num_tokens = 0
        for message in messages:
            if prompt:
                num_tokens += tokens_per_message
            for key, value in message.items():
                num_tokens += len(encoding.encode(value))
            if key == "name":
                num_tokens += tokens_per_name
        if prompt:
            num_tokens += 3  # every reply is primed with <|start|>assistant<|message|>
        elif not prompt:
            num_tokens += -1
        return num_tokens

class DummyException(Exception):
    pass<|MERGE_RESOLUTION|>--- conflicted
+++ resolved
@@ -278,7 +278,6 @@
         try:
             result = await chain.ainvoke([prompt])
             return result
-<<<<<<< HEAD
         except Exception as err:
             if self.suppressed_exceptions is not None:
                 if isinstance(err, self.suppressed_exceptions):
@@ -299,25 +298,6 @@
                     return True
                 else:
                     return False
-=======
-        except self.suppressed_exceptions:
-            return FAILURE_MESSAGE
-        except Exception:
-            raise
-
-    def _validate_exceptions(self, suppressed_exceptions: Union[Tuple[BaseException], BaseException]) -> None:
-        type_error = "suppressed_exceptions must be a subclass of BaseException or a tuple of subclasses of BaseException"
-        if not suppressed_exceptions:
-            self.suppressed_exceptions = DummyException
-        else:
-            try:
-                if isinstance(suppressed_exceptions, tuple) and all(issubclass(item, BaseException) for item in suppressed_exceptions):
-                    self.suppressed_exceptions = suppressed_exceptions
-                elif issubclass(suppressed_exceptions, BaseException):
-                    self.suppressed_exceptions = suppressed_exceptions
-                else:
-                    TypeError(type_error)
->>>>>>> 0dc3d7dd
             except:
                 return False
             
@@ -373,7 +353,4 @@
             num_tokens += 3  # every reply is primed with <|start|>assistant<|message|>
         elif not prompt:
             num_tokens += -1
-        return num_tokens
-
-class DummyException(Exception):
-    pass+        return num_tokens