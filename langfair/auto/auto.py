--- conflicted
+++ resolved
@@ -43,14 +43,10 @@
         prompts: List[str],
         responses: Optional[List[str]] = None,
         langchain_llm: Any = None,
-<<<<<<< HEAD
-        suppressed_exceptions: Optional[Tuple] = None,
-        use_n_param: bool = False,
-=======
         suppressed_exceptions: Optional[
             Union[Tuple[BaseException], BaseException, Dict[BaseException, str]]
         ] = None,
->>>>>>> 1359633e
+        use_n_param: bool = False,
         metrics: MetricTypes = None,
         toxicity_device: str = "cpu",
         neutralize_tokens: str = True,
