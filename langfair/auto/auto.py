# Copyright 2024 CVS Health and/or one of its affiliates
#
# Licensed under the Apache License, Version 2.0 (the "License");
# you may not use this file except in compliance with the License.
# You may obtain a copy of the License at
#
#     http://www.apache.org/licenses/LICENSE-2.0
#
# Unless required by applicable law or agreed to in writing, software
# distributed under the License is distributed on an "AS IS" BASIS,
# WITHOUT WARRANTIES OR CONDITIONS OF ANY KIND, either express or implied.
# See the License for the specific language governing permissions and
# limitations under the License.

from itertools import combinations
from typing import Any, Dict, List, Optional, Tuple, Union

from rich.progress import Progress

from langfair.constants.cost_data import FAILURE_MESSAGE
from langfair.generator import CounterfactualGenerator, ResponseGenerator
from langfair.metrics.counterfactual import CounterfactualMetrics
from langfair.metrics.stereotype import StereotypeMetrics
from langfair.metrics.toxicity import ToxicityMetrics
from langfair.utils.display import (
    ConditionalBarColumn,
    ConditionalSpinnerColumn,
    ConditionalTextColumn,
    ConditionalTextPercentageColumn,
    ConditionalTimeElapsedColumn,
)

MetricTypes = Union[None, list, dict]
DefaultMetrics = {
    "counterfactual": ["Cosine", "Rougel", "Bleu", "Sentiment Bias"],
    "stereotype": [
        "Stereotype Association",
        "Cooccurrence Bias",
        "Stereotype Classifier",
    ],
    "toxicity": ["Toxic Fraction", "Expected Maximum Toxicity", "Toxicity Probability"],
}
Protected_Attributes = {
    "race": ["white", "black", "asian", "hispanic"],
    "gender": ["male", "female"],
}


class AutoEval:
    def __init__(
        self,
        prompts: List[str],
        responses: Optional[List[str]] = None,
        langchain_llm: Any = None,
        suppressed_exceptions: Optional[
            Union[Tuple[BaseException], BaseException, Dict[BaseException, str]]
        ] = None,
        use_n_param: bool = True,
        metrics: MetricTypes = None,
        counterfactual_transformer: str = "all-MiniLM-L6-v2",
        counterfactual_sentiment_classifier: str = "vader",
        toxicity_device: str = "cpu",
        neutralize_tokens: str = True,
        max_calls_per_min: Optional[int] = None,
        _stereotype_classifier_model: str = "wu981526092/Sentence-Level-Stereotype-Detector",
    ) -> None:
        """
        This class calculates all toxicity, stereotype, and counterfactual metrics support by langfair

        Parameters
        ----------
        prompts : list of strings or DataFrame of strings
            A list of input prompts for the model.

        responses : list of strings or DataFrame of strings, default is None
            A list of generated output from an LLM. If not available, responses are generated using the model.

        langchain_llm : langchain `BaseChatModel`, default=None
            A langchain llm `BaseChatModel`. User is responsible for specifying temperature and other
            relevant parameters to the constructor of their `langchain_llm` object.

        suppressed_exceptions : tuple or dict, default=None
            If a tuple, specifies which exceptions to handle as 'Unable to get response' rather than raising the
            exception. If a dict, enables users to specify exception-specific failure messages with keys being subclasses
            of BaseException

        use_n_param : bool, default=False
            Specifies whether to use `n` parameter for `BaseChatModel`. Not compatible with all
            `BaseChatModel` classes. If used, it speeds up the generation process substantially when count > 1.

        metrics : dict or list of str, default option compute all supported metrics.
            Specifies which metrics to evaluate.

        counterfactual_transformer: str, default="all-MiniLM-L6-v2"
            Specifies which huggingface sentence transformer to use when computing cosine distance. See
            https://huggingface.co/sentence-transformers?sort_models=likes#models
            for more information. The recommended sentence transformer is 'all-MiniLM-L6-v2'. User can also specify a local path to a model.

        counterfactual_sentiment_classifier: str, default="vader"
            Specifies the sentiment classifier to use for counterfactual sentiment bias calculation.

        toxicity_device: str or torch.device input or torch.device object, default="cpu"
            Specifies the device that toxicity classifiers use for prediction. Set to "cuda" for classifiers to be able
            to leverage the GPU. Currently, 'detoxify_unbiased' and 'detoxify_original' will use this parameter.

        neutralize_tokens: boolean, default=True
            An indicator attribute to use masking for the computation of Blue and RougeL metrics. If True, counterfactual
            responses are masked using `CounterfactualGenerator.neutralize_tokens` method before computing the aforementioned metrics.

        max_calls_per_min : int, default=None
            [Deprecated] Use LangChain's InMemoryRateLimiter instead.
        """
        self.prompts = self._validate_list_type(prompts)
        self.responses = self._validate_list_type(responses)
        self.counterfactual_responses = None
        self.langchain_llm = langchain_llm
        self.metrics = self._validate_metrics(metrics)
        self.use_n_param = use_n_param
        self.toxicity_device = toxicity_device
        self.neutralize_tokens = neutralize_tokens
        self._stereotype_classifier_model = _stereotype_classifier_model
        self.results = {"metrics": {}, "data": {}}
        self.counterfactual_transformer = counterfactual_transformer
        self.counterfactual_sentiment_classifier = counterfactual_sentiment_classifier
        self.progress_bar = None
        self.progress_task = None

        self.cf_generator_object = CounterfactualGenerator(
            langchain_llm=langchain_llm,
            max_calls_per_min=max_calls_per_min,
            suppressed_exceptions=suppressed_exceptions,
            use_n_param=use_n_param,
        )
        self.generator_object = ResponseGenerator(
            langchain_llm=langchain_llm,
            max_calls_per_min=max_calls_per_min,
            suppressed_exceptions=suppressed_exceptions,
            use_n_param=use_n_param,
        )

    async def evaluate(
        self,
        count: int = 25,
        metrics: MetricTypes = None,
        return_data: bool = False,
        show_progress_bars: bool = True,
    ) -> Dict[str, Dict[str, float]]:
        """
        Compute all the metrics based on the provided data.

        Parameters
        ----------
        count : int, default=25
            Specifies number of responses to generate for each prompt. The convention is to use 25
            generations per prompt in evaluating toxicity. See, for example DecodingTrust (https://arxiv.org/abs//2306.11698)
            or Gehman et al., 2020 (https://aclanthology.org/2020.findings-emnlp.301/).

        metrics : dict or list of str, optional
            Specifies which metrics to evaluate. If None, computes all supported metrics.

        return_data : bool, default=False
            Indicates whether to include response-level scores in results dictionary returned by this method.

        Returns
        -------
        dict
            A dictionary containing values of toxicity, stereotype, and counterfactual metrics and, optionally,
            response-level scores.
        """
        if metrics is not None:
            self.metrics = self._validate_metrics(metrics)

        if show_progress_bars:
            completion_text = "[progress.percentage]{task.completed}/{task.total}"
            self.progress_bar = Progress(
                ConditionalSpinnerColumn(),
                ConditionalTextColumn("[progress.description]{task.description}"),
                ConditionalBarColumn(),
                ConditionalTextPercentageColumn(completion_text),
                ConditionalTimeElapsedColumn(),
            )
            self.progress_bar.start()
            self.progress_bar.add_task(
                "[No Progress Bar] Step 1: Fairness Through Unawareness Check"
            )
            self.progress_bar.add_task(
                "[No Progress Bar] ------------------------------------------"
            )
        else:
            print("Step 1: Fairness Through Unawareness Check")
            print("------------------------------------------")
        # 1. Check for Fairness Through Unawareness FTU
        # Parse prompts for protected attribute words
        protected_words = {"race": 0, "gender": 0}
        total_protected_words = 0

        for attribute in protected_words.keys():
            col = self.cf_generator_object.parse_texts(
                texts=self.prompts, attribute=attribute
            )
            protected_words[attribute] = sum(
                [1 if len(col_item) > 0 else 0 for col_item in col]
            )
            total_protected_words += protected_words[attribute]
            if show_progress_bars:
                self.progress_bar.add_task(
                    f"[No Progress Bar] -  Number of prompts containing {attribute} words: {protected_words[attribute]}"
                )
            else:
                print(
                    f"""Number of prompts containing {attribute} words: {protected_words[attribute]}"""
                )

        if total_protected_words > 0:
            if show_progress_bars:
                self.progress_bar.add_task(
                    "[No Progress Bar]\n -  Note: Fairness through unawareness is not satisfied. \n Toxicity, stereotype, and counterfactual fairness \n assessments will be conducted."
                )
                self.progress_bar.add_task(
                    "[No Progress Bar] \n Step 2: Generate Counterfactual Dataset"
                )
                self.progress_bar.add_task(
                    "[No Progress Bar] ---------------------------------------"
                )
            else:
                print(
                    "Fairness through unawareness is not satisfied. \nToxicity, stereotype, and counterfactual fairness assessments will be conducted."
                )
                print("\nStep 2: Generate Counterfactual Dataset")
                print("---------------------------------------")
            # 2. Generate CF responses for race (if race FTU not satisfied) and gender (if gender FTU not satisfied)
            if (self.counterfactual_responses is None) and (
                "counterfactual" in self.metrics
            ):
                self.counterfactual_responses = {}
                self.counterfactual_response_metadata = {}
                for attribute in protected_words.keys():
                    if protected_words[attribute] > 0:
<<<<<<< HEAD
                        if show_progress_bars:
                            self.progress_bar.add_task(
                                f"[No Progress Bar] -  Generating counterfactual responses for {attribute}..."
                            )
                        self.counterfactual_responses[
                            attribute
                        ] = await self.cf_generator_object.generate_responses(
                            count=count,
                            prompts=self.prompts,
                            attribute=attribute,
                            show_progress_bars=True,
                            existing_progress_bar=self.progress_bar,
                        )
=======
                        try:
                            self.counterfactual_responses[
                                attribute
                            ] = await self.cf_generator_object.generate_responses(
                                count=count, prompts=self.prompts, attribute=attribute
                            )
                        except AssertionError as e:
                            # Handle case where prompts don't contain the specific attribute words
                            print(
                                f"Warning: Could not generate counterfactual responses for {attribute}: {e}"
                            )
                            # Remove this attribute from protected_words to prevent KeyError later
                            protected_words[attribute] = 0
>>>>>>> 904ff314
        else:
            if show_progress_bars:
                self.progress_bar.add_task(
                    "[No Progress Bar] Fairness through unawareness is satisfied. \nToxicity and stereotype assessments will be conducted."
                )
                self.progress_bar.add_task(
                    "[No Progress Bar] \n(Skipping) Step 2: Generate Counterfactual Dataset"
                )
                self.progress_bar.add_task(
                    "[No Progress Bar] --------------------------------------------------"
                )
            else:
                print(
                    "Fairness through unawareness is satisfied. Toxicity and stereotype assessments will be conducted."
                )
                print("\n(Skipping) Step 2: Generate Counterfactual Dataset")
                print("--------------------------------------------------")

        # 3. Generate responses for toxicity and stereotype evaluation (if responses not provided)
        if self.responses is None:
            if show_progress_bars:
                self.progress_bar.add_task(
                    "[No Progress Bar] \n Step 3: Generating Model Responses"
                )
                self.progress_bar.add_task(
                    "[No Progress Bar] ----------------------------------"
                )
            else:
                print("\nStep 3: Generating Model Responses")
                print("----------------------------------")
            dataset = await self.generator_object.generate_responses(
                prompts=self.prompts,
                count=count,
                show_progress_bars=show_progress_bars,
                existing_progress_bar=self.progress_bar,
            )
            self.prompts = dataset["data"]["prompt"]
            self.responses = dataset["data"]["response"]
        else:
            if show_progress_bars:
                self.progress_bar.add_task(
                    "[No Progress Bar] \n(Skipping) Step 3: Generating Model Responses"
                )
                self.progress_bar.add_task(
                    "[No Progress Bar] ---------------------------------------------"
                )
            else:
                print("\n(Skipping) Step 3: Generating Model Responses")
                print("---------------------------------------------")

        # 4. Calculate toxicity metrics
        if show_progress_bars:
            self.progress_bar.add_task(
                "[No Progress Bar] \n Step 4: Evaluate Toxicity Metrics"
            )
            self.progress_bar.add_task(
                "[No Progress Bar] ---------------------------------"
            )
        else:
            print("\nStep 4: Evaluate Toxicity Metrics")
            print("---------------------------------")
        toxicity_object = ToxicityMetrics(device=self.toxicity_device)
        toxicity_results = toxicity_object.evaluate(
            prompts=list(self.prompts),
            responses=list(self.responses),
            return_data=True,
            existing_progress_bar=self.progress_bar,
        )
        self.results["metrics"]["Toxicity"] = toxicity_results["metrics"]

        del toxicity_results["data"]["response"], toxicity_results["data"]["prompt"]
        self.toxicity_scores = toxicity_results["data"]
        del toxicity_results

        # 5. Calculate stereotype metrics
        if show_progress_bars:
            self.progress_bar.add_task(
                "[No Progress Bar] \n Step 5: Evaluate Stereotype Metrics"
            )
            self.progress_bar.add_task(
                "[No Progress Bar] -----------------------------------"
            )
        else:
            print("\nStep 5: Evaluate Stereotype Metrics")
            print("-----------------------------------")
        attributes = [
            attribute
            for attribute in protected_words.keys()
            if protected_words[attribute] > 0
        ]
        stereotype_object = StereotypeMetrics(
            _classifier_model=self._stereotype_classifier_model
        )
        stereotype_results = stereotype_object.evaluate(
            prompts=list(self.prompts),
            responses=list(self.responses),
            return_data=True,
            categories=attributes,
            existing_progress_bar=self.progress_bar,
        )
        self.results["metrics"]["Stereotype"] = stereotype_results["metrics"]

        del stereotype_results["data"]["response"], stereotype_results["data"]["prompt"]
        self.stereotype_scores = stereotype_results["data"]
        del stereotype_results

<<<<<<< HEAD
        # 6. Calculate CF metrics (if FTU not satisfied)
        if total_protected_words > 0:
            if show_progress_bars:
                self.progress_bar.add_task(
                    "[No Progress Bar] \n Step 6: Evaluate Counterfactual Metrics"
                )
                self.progress_bar.add_task(
                    "[No Progress Bar] ---------------------------------------"
                )
            else:
                print("\nStep 6: Evaluate Counterfactual Metrics")
                print("---------------------------------------")
                print("Evaluating metrics...")
=======
        # 6. Calculate CF metrics (if FTU not satisfied and counterfactual metrics requested)
        if total_protected_words > 0 and "counterfactual" in self.metrics:
            print("\n\033[1mStep 6: Evaluate Counterfactual Metrics\033[0m")
            print("---------------------------------------")
            print("Evaluating metrics...")
>>>>>>> 904ff314
            self.results["metrics"]["Counterfactual"] = {}
            self.counterfactual_data = {}
            counterfactual_object = CounterfactualMetrics(
                neutralize_tokens=self.neutralize_tokens,
                transformer=self.counterfactual_transformer,
                sentiment_classifier=self.counterfactual_sentiment_classifier,
            )
            if show_progress_bars:
                total_pairs = 0
                for attribute in Protected_Attributes.keys():
                    if protected_words[attribute] > 0:
                        total_pairs += len(
                            list(combinations(Protected_Attributes[attribute], 2))
                        )
                self.progress_bar.add_task(
                    "[No Progress Bar] -  Evaluating counterfactual metrics...",
                )
            for attribute in Protected_Attributes.keys():
                if (
                    protected_words[attribute] > 0
                    and attribute in self.counterfactual_responses
                ):
                    for group1, group2 in combinations(
                        Protected_Attributes[attribute], 2
                    ):
                        group1_response = self.counterfactual_responses[attribute][
                            "data"
                        ][group1 + "_response"]
                        group2_response = self.counterfactual_responses[attribute][
                            "data"
                        ][group2 + "_response"]
                        successful_response_index = self._get_success_indices(
                            group1_response=group1_response,
                            group2_response=group2_response,
                        )
                        cf_group_results = counterfactual_object.evaluate(
                            texts1=[
                                group1_response[i] for i in successful_response_index
                            ],
                            texts2=[
                                group2_response[i] for i in successful_response_index
                            ],
                            attribute=attribute,
                            return_data=True,
                        )
                        self.results["metrics"]["Counterfactual"][
                            f"{group1}-{group2}"
                        ] = cf_group_results["metrics"]
                        self.counterfactual_data[f"{group1}-{group2}"] = (
                            cf_group_results["data"]
                        )
        else:
<<<<<<< HEAD
            if show_progress_bars:
                self.progress_bar.add_task(
                    "[No Progress Bar] \n (Skipping) Step 6: Evaluate Counterfactual Metrics"
                )
                self.progress_bar.add_task(
                    "[No Progress Bar] --------------------------------------------------"
                )
            else:
                print("\n (Skipping) Step 6: Evaluate Counterfactual Metrics")
                print("--------------------------------------------------")
=======
            print("\n\033[1m(Skipping) Step 6: Evaluate Counterfactual Metrics\033[0m")
            print("--------------------------------------------------")
            # Initialize empty counterfactual_data when metrics are skipped
            self.counterfactual_data = {}
>>>>>>> 904ff314

        if return_data:
            self.results["data"]["Toxicity"] = self.toxicity_data
            self.results["data"]["Stereotype"] = self.stereotype_data
            self.results["data"]["Counterfactual"] = self.counterfactual_data

        if show_progress_bars and self.progress_bar:
            self.progress_bar.add_task("[No Progress Bar] -  Evaluation complete.")
            self.progress_bar.stop()
        else:
            print("Evaluation complete.")

        return self.results

    @property
    def toxicity_data(self):
        self.toxicity_scores["prompt"] = self.prompts
        self.toxicity_scores["response"] = self.responses
        return self.toxicity_scores

    @property
    def stereotype_data(self):
        self.stereotype_scores["prompt"] = self.prompts
        self.stereotype_scores["response"] = self.responses
        return self.stereotype_scores

    def print_results(self) -> None:
        """
        Print the evaluate metrics values in the desired format.
        """
        result_list = self._create_result_list()
        print("".join(result_list))

    def export_results(self, file_name: str = "results.txt") -> None:
        """
        Export the evaluated metrics values in a text file.

        Parameters
        ----------
        file_name : str, Default = "results.txt"
            Name of the .txt file.
        """
        result_list = self._create_result_list(bold_headings=False)

        with open(file_name, "w+") as file:
            # Writing data to a file
            file.writelines(result_list)

    def _get_success_indices(
        self, group1_response: List[str], group2_response: List[str]
    ) -> List[any]:
        se = self.cf_generator_object.suppressed_exceptions
        if isinstance(se, Dict):
            failure_messages = set(self.suppressed_exceptions.values())
            failure_messages.add(FAILURE_MESSAGE)
            successful_response_index = [
                i
                for i in range(len(group1_response))
                if group1_response[i] not in failure_messages
                and group2_response[i] not in failure_messages
            ]
        else:
            successful_response_index = [
                i
                for i in range(len(group1_response))
                if group1_response[i] != FAILURE_MESSAGE
                and group2_response[i] != FAILURE_MESSAGE
            ]
        return successful_response_index

    def _create_result_list(self, bold_headings=True) -> List[str]:
        """Helper function for `print_results` method."""
        result_list = []
        start_heading, end_heading = "", ""
        if bold_headings:
            start_heading, end_heading = "\033[1m", "\033[0m"
        result_list.append(
            start_heading + "1. Toxicity Assessment" + end_heading + " \n"
        )
        for key in self.results["metrics"]["Toxicity"]:
            result_list.append(
                "- {:<40} {:1.4f} \n".format(
                    key, self.results["metrics"]["Toxicity"][key]
                )
            )

        result_list.append(
            start_heading + "2. Stereotype Assessment" + end_heading + " \n"
        )
        for key in self.results["metrics"]["Stereotype"]:
            tmp = "- {:<40} {:1.4f} \n"
            if self.results["metrics"]["Stereotype"][key] is None:
                tmp = "- {:<40} {} \n"
            result_list.append(
                tmp.format(key, self.results["metrics"]["Stereotype"][key])
            )

        if "Counterfactual" in self.results["metrics"]:
            result_list.append(
                start_heading + "3. Counterfactual Assessment" + end_heading + " \n"
            )
            tmp = ["{:<25}".format(" ")]
            for key in self.results["metrics"]["Counterfactual"]:
                tmp.append("{:<15}".format(key))
            tmp.append(" \n")
            result_list.append("".join(tmp))

            for metric_name in list(self.results["metrics"]["Counterfactual"].values())[
                0
            ]:
                tmp = ["- ", "{:<25}".format(metric_name)]
                for key in self.results["metrics"]["Counterfactual"]:
                    tmp.append(
                        "{:<15}".format(
                            "{:1.4f}".format(
                                self.results["metrics"]["Counterfactual"][key][
                                    metric_name
                                ]
                            )
                        )
                    )
                tmp.append(" \n")
                result_list.append("".join(tmp))
        return result_list

    def _validate_metrics(self, metrics: List[str]) -> None:
        """Validate that specified metrics are supported."""
        if metrics is None:
            metrics = DefaultMetrics
        elif isinstance(metrics, list):
            tmp = dict()
            for metric in metrics:
                if metric in DefaultMetrics:
                    tmp[metric] = DefaultMetrics[metric]
                else:
                    raise RuntimeError(
                        "If `metrics` is a list, it should be a subset of following list ['counterfactual', 'stereotype', 'toxicity']"
                    )
            metrics = tmp
        elif isinstance(metrics, dict):
            for key in metrics.keys():
                if key not in DefaultMetrics.keys():
                    raise KeyError("{} not found".format(key))
                self._check_list(
                    metrics[key], DefaultMetrics[key], "metrics['" + key + "']"
                )
        else:
            raise TypeError(
                "Attribute `metrics` should be a list of strings or a dictionary of list of strings"
            )
        return metrics

    @staticmethod
    def _validate_list_type(input_variable: List[str]) -> List[str]:
        """Validate inputs."""
        if isinstance(input_variable, list):
            if len(input_variable) == 0 or not isinstance(input_variable[0], str):
                raise RuntimeError(
                    "List {} should contain strings and can't be empty.".format(
                        input_variable
                    )
                )
        return input_variable

    @staticmethod
    def _check_list(list1: List[str], list2: List[str], error_tag: Any) -> None:
        """
        Check if list1 is a subset of list 2.
        """
        for list1_i in list1:
            if not isinstance(list1_i, str):
                raise TypeError(
                    "Type of list '{}' should be a string.".format(error_tag)
                )
            elif list1_i not in list2:
                raise RuntimeError(
                    "Provided '{}' metric is not an in-built langfair metric".format(
                        error_tag
                    )
                )<|MERGE_RESOLUTION|>--- conflicted
+++ resolved
@@ -236,21 +236,6 @@
                 self.counterfactual_response_metadata = {}
                 for attribute in protected_words.keys():
                     if protected_words[attribute] > 0:
-<<<<<<< HEAD
-                        if show_progress_bars:
-                            self.progress_bar.add_task(
-                                f"[No Progress Bar] -  Generating counterfactual responses for {attribute}..."
-                            )
-                        self.counterfactual_responses[
-                            attribute
-                        ] = await self.cf_generator_object.generate_responses(
-                            count=count,
-                            prompts=self.prompts,
-                            attribute=attribute,
-                            show_progress_bars=True,
-                            existing_progress_bar=self.progress_bar,
-                        )
-=======
                         try:
                             self.counterfactual_responses[
                                 attribute
@@ -264,24 +249,12 @@
                             )
                             # Remove this attribute from protected_words to prevent KeyError later
                             protected_words[attribute] = 0
->>>>>>> 904ff314
-        else:
-            if show_progress_bars:
-                self.progress_bar.add_task(
-                    "[No Progress Bar] Fairness through unawareness is satisfied. \nToxicity and stereotype assessments will be conducted."
-                )
-                self.progress_bar.add_task(
-                    "[No Progress Bar] \n(Skipping) Step 2: Generate Counterfactual Dataset"
-                )
-                self.progress_bar.add_task(
-                    "[No Progress Bar] --------------------------------------------------"
-                )
-            else:
-                print(
-                    "Fairness through unawareness is satisfied. Toxicity and stereotype assessments will be conducted."
-                )
-                print("\n(Skipping) Step 2: Generate Counterfactual Dataset")
-                print("--------------------------------------------------")
+        else:
+            print(
+                "Fairness through unawareness is satisfied. Toxicity and stereotype assessments will be conducted."
+            )
+            print("\n\033[1m(Skipping) Step 2: Generate Counterfactual Dataset\033[0m")
+            print("--------------------------------------------------")
 
         # 3. Generate responses for toxicity and stereotype evaluation (if responses not provided)
         if self.responses is None:
@@ -371,9 +344,8 @@
         self.stereotype_scores = stereotype_results["data"]
         del stereotype_results
 
-<<<<<<< HEAD
-        # 6. Calculate CF metrics (if FTU not satisfied)
-        if total_protected_words > 0:
+        # 6. Calculate CF metrics (if FTU not satisfied and counterfactual metrics requested)
+        if total_protected_words > 0 and "counterfactual" in self.metrics:
             if show_progress_bars:
                 self.progress_bar.add_task(
                     "[No Progress Bar] \n Step 6: Evaluate Counterfactual Metrics"
@@ -385,13 +357,6 @@
                 print("\nStep 6: Evaluate Counterfactual Metrics")
                 print("---------------------------------------")
                 print("Evaluating metrics...")
-=======
-        # 6. Calculate CF metrics (if FTU not satisfied and counterfactual metrics requested)
-        if total_protected_words > 0 and "counterfactual" in self.metrics:
-            print("\n\033[1mStep 6: Evaluate Counterfactual Metrics\033[0m")
-            print("---------------------------------------")
-            print("Evaluating metrics...")
->>>>>>> 904ff314
             self.results["metrics"]["Counterfactual"] = {}
             self.counterfactual_data = {}
             counterfactual_object = CounterfactualMetrics(
@@ -444,7 +409,6 @@
                             cf_group_results["data"]
                         )
         else:
-<<<<<<< HEAD
             if show_progress_bars:
                 self.progress_bar.add_task(
                     "[No Progress Bar] \n (Skipping) Step 6: Evaluate Counterfactual Metrics"
@@ -455,12 +419,8 @@
             else:
                 print("\n (Skipping) Step 6: Evaluate Counterfactual Metrics")
                 print("--------------------------------------------------")
-=======
-            print("\n\033[1m(Skipping) Step 6: Evaluate Counterfactual Metrics\033[0m")
-            print("--------------------------------------------------")
             # Initialize empty counterfactual_data when metrics are skipped
             self.counterfactual_data = {}
->>>>>>> 904ff314
 
         if return_data:
             self.results["data"]["Toxicity"] = self.toxicity_data
