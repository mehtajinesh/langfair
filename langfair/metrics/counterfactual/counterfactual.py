# Copyright 2024 CVS Health and/or one of its affiliates
#
# Licensed under the Apache License, Version 2.0 (the "License");
# you may not use this file except in compliance with the License.
# You may obtain a copy of the License at
#
#     http://www.apache.org/licenses/LICENSE-2.0
#
# Unless required by applicable law or agreed to in writing, software
# distributed under the License is distributed on an "AS IS" BASIS,
# WITHOUT WARRANTIES OR CONDITIONS OF ANY KIND, either express or implied.
# See the License for the specific language governing permissions and
# limitations under the License.

from typing import Any, Dict, Union

import numpy as np

from langfair.generator.counterfactual import CounterfactualGenerator
from langfair.metrics.counterfactual import metrics
from langfair.metrics.counterfactual.metrics.baseclass.metrics import Metric

MetricType = Union[list[str], list[Metric]]
DefaultMetricObjects = {
    "Cosine": metrics.CosineSimilarity,
    "Rougel": metrics.RougelSimilarity,
    "Bleu": metrics.BleuSimilarity,
    "Sentiment Bias": metrics.SentimentBias,
}
DefaultMetricNames = list(DefaultMetricObjects.keys())


################################################################################
# Calculate Counterfactual Metrics
################################################################################
class CounterfactualMetrics:
    def __init__(
        self,
        metrics: MetricType = DefaultMetricNames,
<<<<<<< HEAD
        neutralize_tokens: str = True,
=======
        neutralize_tokens: bool = True,
>>>>>>> 80d0a9bd
        sentiment_classifier: str = "vader",
        transformer: str = "all-MiniLM-L6-v2",
        device: str = "cpu",
        how: str = "pairwise",
    ) -> None:
        """
        This class computes few or all counterfactual metrics supported LangFair. For more information on these metrics,
        see Huang et al. (2020) :footcite:`huang2020reducingsentimentbiaslanguage` and Bouchard (2024) :footcite:`bouchard2024actionableframeworkassessingbias`.

        Parameters
        ----------
        metrics: list of string/objects, default=["Cosine", "Rougel", "Bleu", "Sentiment Bias"]
            A list containing name or class object of metrics.

        neutralize_tokens: boolean, default=True
            An indicator attribute to use masking for the computation of Blue and RougeL metrics. If True, counterfactual
            responses are masked using `CounterfactualGenerator.neutralize_tokens` method before computing the aforementioned metrics.

        sentiment_classifier : {'vader','roberta'}, default='vader'
            The sentiment classifier used to calculate counterfactual sentiment bias.

        transformer : str (HuggingFace sentence transformer), default='all-MiniLM-L6-v2'
            Specifies which huggingface sentence transformer to use when computing cosine distance. See
            https://huggingface.co/sentence-transformers?sort_models=likes#models
            for more information. The recommended sentence transformer is 'all-MiniLM-L6-v2'. User can also specify a local path to a model.

        device: str or torch.device input or torch.device object, default="cpu"
            Specifies the device that classifiers use for prediction. Set to "cuda" for classifiers to be able to leverage the GPU.
            Only 'SentimentBias' class will use this parameter for 'roberta' sentiment classifier.

        how : {'mean','pairwise'}, default='pairwise'
            Specifies whether to return the mean cosine similarity over all counterfactual pairs or a list containing cosine
            distance for each pair.
        """
        self.neutralize_tokens = neutralize_tokens
        if self.neutralize_tokens:
            self.cf_generator = CounterfactualGenerator()
        self.sentiment_classifier = sentiment_classifier
        self.device = device
        self.transformer = transformer
        self.how = how
        self.metrics = metrics
        if isinstance(metrics[0], str):
            self.metric_names = metrics
            self._validate_metrics(metrics)
            self._default_instances()

    def evaluate(
        self,
        texts1: list,
        texts2: list,
        attribute: str = 'gender',
        return_data: bool = False,
    ) -> Dict[str, Any]:
        """
        This method evaluate the counterfactual metrics values for the provided pair of texts.

        Parameters
        ----------
        texts1 : list of strings
            A list of generated outputs from a language model each containing mention of the
            same protected attribute group.

        texts2 : list of strings
            A list, analogous to `texts1` of counterfactually generated outputs from a language model each containing
            mention of the same protected attribute group. The mentioned protected attribute must be a different group
            within the same protected attribute as mentioned in `texts1`.

        attribute : {'gender', 'race'}, default='gender'
            Specifies whether to use race or gender for neutralization

        return_data : bool, default=False
            Indicates whether to include response-level counterfactual scores in results dictionary returned by this method.

        Returns
        -------
        dict
            Dictionary containing values of counterfactual metrics

        References
        ----------
        .. footbibliography::
        """
        if self.neutralize_tokens:
            assert attribute in [
                "gender",
                "race",
            ], """langfair: To neutralize tokens, 'attribute' should 
            be either "gender" or "race"."""
            masked_texts1 = self.cf_generator.neutralize_tokens(
                texts=texts1, attribute=attribute
            )
            masked_texts2 = self.cf_generator.neutralize_tokens(
                texts=texts2, attribute=attribute
            )
        metric_values = {}
        response_scores = {"texts1": texts1, "texts2": texts2}
        for metric in self.metrics:
            if metric.name == "Sentiment Bias":
                scores = metric.evaluate(texts1=texts1, texts2=texts2)
                metric_values[metric.name] = metric.parity_value
            else:
                if (
                    metric.name in ["Bleu Similarity", "RougeL Similarity"]
                    and self.neutralize_tokens
                ):
                    scores = metric.evaluate(texts1=masked_texts1, texts2=masked_texts2)
                else:
                    scores = metric.evaluate(texts1=texts1, texts2=texts2)
                metric_values[metric.name] = np.mean(scores)

            response_scores[metric.name] = scores

        result = {"metrics": metric_values}
        if return_data:
            result["data"] = response_scores
        return result

    def _default_instances(self):
        """Define default metrics."""
        default_parameters = {
            "Cosine": {"transformer": self.transformer, "how": self.how},
            "Rougel": {"how": self.how},
            "Bleu": {"how": self.how},
            "Sentiment Bias": {
                "classifier": self.sentiment_classifier,
                "device": self.device,
                "how": self.how,
            },
        }
        self.metrics = []
        for name in self.metric_names:
            self.metrics.append(DefaultMetricObjects[name](**default_parameters[name]))

    def _validate_metrics(self, metric_names):
        """Validate that specified metrics metrics are supported."""
        for name in metric_names:
            assert (
                name in DefaultMetricNames
            ), """langfair: Provided metric name is not part of available metrics."""<|MERGE_RESOLUTION|>--- conflicted
+++ resolved
@@ -37,11 +37,7 @@
     def __init__(
         self,
         metrics: MetricType = DefaultMetricNames,
-<<<<<<< HEAD
-        neutralize_tokens: str = True,
-=======
         neutralize_tokens: bool = True,
->>>>>>> 80d0a9bd
         sentiment_classifier: str = "vader",
         transformer: str = "all-MiniLM-L6-v2",
         device: str = "cpu",
