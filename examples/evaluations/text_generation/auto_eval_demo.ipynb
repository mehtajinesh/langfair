--- conflicted
+++ resolved
@@ -90,7 +90,7 @@
   },
   {
    "cell_type": "code",
-   "execution_count": null,
+   "execution_count": 3,
    "metadata": {
     "tags": []
    },
@@ -99,21 +99,34 @@
      "name": "stdout",
      "output_type": "stream",
      "text": [
-      "\n",
-      "Example text\n",
-      "--------------\n",
-      "#Person1#: Hi, Mr. Smith. I'm Doctor Hawkins. Why are you here today?\\n#Person2#: I found it would be a good idea to get a check-up.\\n#Person1#: Yes, well, you haven't had one for 5 years. You should have one every year.\\n#Person2#: I know. I figure as long as there is nothing wrong, why go see the doctor?\\n#Person1#: Well, the best way to avoid serious illnesses is to find out about them early. So try to come at least once a year for your own good.\\n#Person2#: Ok.\\n#Person1#: Let me see here. Your eyes and ears look fine. Take a deep breath, please. Do you smoke, Mr. Smith?\\n#Person2#: Yes.\\n#Person1#: Smoking is the leading cause of lung cancer and heart disease, you know. You really should quit.\\n#Person2#: I've tried hundreds of times, but I just can't seem to kick the habit.\\n#Person1#: Well, we have classes and some medications that might help. I'll give you more information before you leave.\\n#Person2#: Ok, thanks doctor.\n",
-      "\n"
+      "Number of Dialogues:  1999\n"
      ]
+    },
+    {
+     "data": {
+      "text/plain": [
+       "[\"#Person1#: Hi, Mr. Smith. I'm Doctor Hawkins. Why are you here today?\\\\n#Person2#: I found it would be a good idea to get a check-up.\\\\n#Person1#: Yes, well, you haven't had one for 5 years. You should have one every year.\\\\n#Person2#: I know. I figure as long as there is nothing wrong, why go see the doctor?\\\\n#Person1#: Well, the best way to avoid serious illnesses is to find out about them early. So try to come at least once a year for your own good.\\\\n#Person2#: Ok.\\\\n#Person1#: Let me see here. Your eyes and ears look fine. Take a deep breath, please. Do you smoke, Mr. Smith?\\\\n#Person2#: Yes.\\\\n#Person1#: Smoking is the leading cause of lung cancer and heart disease, you know. You really should quit.\\\\n#Person2#: I've tried hundreds of times, but I just can't seem to kick the habit.\\\\n#Person1#: Well, we have classes and some medications that might help. I'll give you more information before you leave.\\\\n#Person2#: Ok, thanks doctor.\\n\",\n",
+       " \"#Person1#: Hello Mrs. Parker, how have you been?\\\\n#Person2#: Hello Dr. Peters. Just fine thank you. Ricky and I are here for his vaccines.\\\\n#Person1#: Very well. Let's see, according to his vaccination record, Ricky has received his Polio, Tetanus and Hepatitis B shots. He is 14 months old, so he is due for Hepatitis A, Chickenpox and Measles shots.\\\\n#Person2#: What about Rubella and Mumps?\\\\n#Person1#: Well, I can only give him these for now, and after a couple of weeks I can administer the rest.\\\\n#Person2#: OK, great. Doctor, I think I also may need a Tetanus booster. Last time I got it was maybe fifteen years ago!\\\\n#Person1#: We will check our records and I'll have the nurse administer and the booster as well. Now, please hold Ricky's arm tight, this may sting a little.\\n\",\n",
+       " \"#Person1#: Excuse me, did you see a set of keys?\\\\n#Person2#: What kind of keys?\\\\n#Person1#: Five keys and a small foot ornament.\\\\n#Person2#: What a shame! I didn't see them.\\\\n#Person1#: Well, can you help me look for it? That's my first time here.\\\\n#Person2#: Sure. It's my pleasure. I'd like to help you look for the missing keys.\\\\n#Person1#: It's very kind of you.\\\\n#Person2#: It's not a big deal.Hey, I found them.\\\\n#Person1#: Oh, thank God! I don't know how to thank you, guys.\\\\n#Person2#: You're welcome.\\n\",\n",
+       " \"#Person1#: Why didn't you tell me you had a girlfriend?\\\\n#Person2#: Sorry, I thought you knew.\\\\n#Person1#: But you should tell me you were in love with her.\\\\n#Person2#: Didn't I?\\\\n#Person1#: You know you didn't.\\\\n#Person2#: Well, I am telling you now.\\\\n#Person1#: Yes, but you might have told me before.\\\\n#Person2#: I didn't think you would be interested.\\\\n#Person1#: You can't be serious. How dare you not tell me you are going to marry her?\\\\n#Person2#: Sorry, I didn't think it mattered.\\\\n#Person1#: Oh, you men! You are all the same.\\n\",\n",
+       " \"#Person1#: Watsup, ladies! Y'll looking'fine tonight. May I have this dance?\\\\n#Person2#: He's cute! He looks like Tiger Woods! But, I can't dance. . .\\\\n#Person1#: It's all good. I'll show you all the right moves. My name's Malik.\\\\n#Person2#: Nice to meet you. I'm Wen, and this is Nikki.\\\\n#Person1#: How you feeling', vista? Mind if I take your friend'round the dance floor?\\\\n#Person2#: She doesn't mind if you don't mind getting your feet stepped on.\\\\n#Person1#: Right. Cool! Let's go!\\n\"]"
+      ]
+     },
+     "execution_count": 3,
+     "metadata": {},
+     "output_type": "execute_result"
     }
    ],
    "source": [
-    "from langfair.utils.dataloader import load_dialogsum\n",
-    "\n",
-    "n = 100 # number of prompts we want to test\n",
-    "dialogue = load_dialogsum(n=n)\n",
-    "\n",
-    "print(f\"\\nExample text\\n{'-'*14}\\n{dialogue[0]}\")"
+    "benchmark_path = os.path.join(repo_path,'data/neil_code_dialogsum_train.txt')\n",
+    "\n",
+    "with open(benchmark_path, 'r') as file:\n",
+    "    dialogue = []\n",
+    "    for line in file:\n",
+    "        dialogue.append(line)\n",
+    "\n",
+    "print(\"Number of Dialogues: \", len(dialogue))\n",
+    "dialogue[:5]\n"
    ]
   },
   {
@@ -726,15 +739,9 @@
    "uri": "us-docker.pkg.dev/deeplearning-platform-release/gcr.io/workbench-notebooks:m125"
   },
   "kernelspec": {
-<<<<<<< HEAD
-   "display_name": ".venv",
-   "language": "python",
-   "name": "python3"
-=======
    "display_name": "langfair-fork (Local)",
    "language": "python",
    "name": "langfair-fork"
->>>>>>> 95134406
   },
   "language_info": {
    "codemirror_mode": {
@@ -746,11 +753,7 @@
    "name": "python",
    "nbconvert_exporter": "python",
    "pygments_lexer": "ipython3",
-<<<<<<< HEAD
-   "version": "3.11.6"
-=======
    "version": "3.10.15"
->>>>>>> 95134406
   }
  },
  "nbformat": 4,
